# myinitialconditions.py

# set the initial conditions for all the variables

from myparams import *
from source.uservariables import *
from source.tensoralgebra import *
from source.fourthorderderivatives import *
import numpy as np
from scipy.interpolate import interp1d

def get_initial_vars_values() :

    initial_vars_values = np.zeros(NUM_VARS * N)
    
    # Use oscilloton data to construct functions for the vars
    grr0_data    = np.loadtxt("source/initial_data/grr0.csv")
    lapse0_data  = np.loadtxt("source/initial_data/lapse0.csv")
    v0_data      = np.loadtxt("source/initial_data/v0.csv")
    
    # set up grid in radial direction in areal polar coordinates
    dR = 0.01;
    length = np.size(grr0_data)
    R = np.linspace(0, dR*(length-1), num=length)
    f_grr   = interp1d(R, grr0_data)
    f_lapse = interp1d(R, lapse0_data)
    f_v     = interp1d(R, v0_data)
    
    for ix in range(num_ghosts, N-num_ghosts) :

        # position on the grid
        r_i = r[ix]

        # scalar field values
        initial_vars_values[ix + idx_u * N] = 0.0 # start at a moment where field is zero
        initial_vars_values[ix + idx_v * N] = f_v(r_i)
 
        # non zero metric variables (note h_rr etc are rescaled difference from flat space so zero
        # and conformal factor is zero for flat space)
        initial_vars_values[ix + idx_lapse * N] = f_lapse(r_i)
        # note that we choose that the determinant \bar{gamma} = \hat{gamma} initially
        grr_here = f_grr(r_i)
        phys_gamma_over_r4sin2theta = grr_here
<<<<<<< HEAD
=======
        # Note sign error in Baumgarte eqn (2) 
>>>>>>> 295cb7b6
        phi_here = 1.0/12.0 * np.log(phys_gamma_over_r4sin2theta)
        initial_vars_values[ix + idx_phi * N]   = phi_here
        em4phi = np.exp(-4.0*phi_here)
        initial_vars_values[ix + idx_hrr * N]   = em4phi * grr_here - 1
        initial_vars_values[ix + idx_htt * N]   = em4phi - 1
        initial_vars_values[ix + idx_hpp * N]   = em4phi - 1
        
    # overwrite outer boundaries with extrapolation (zeroth order)
    for ivar in range(0, NUM_VARS) :
        boundary_cells = np.array([(ivar + 1)*N-3, (ivar + 1)*N-2, (ivar + 1)*N-1])
        for count, ix in enumerate(boundary_cells) :
            offset = -1 - count
            initial_vars_values[ix]    = initial_vars_values[ix + offset]

    # overwrite inner cells using parity under r -> - r
    for ivar in range(0, NUM_VARS) :
        boundary_cells = np.array([(ivar)*N, (ivar)*N+1, (ivar)*N+2])
        var_parity = parity[ivar]
        for count, ix in enumerate(boundary_cells) :
            offset = 5 - 2*count
            initial_vars_values[ix] = initial_vars_values[ix + offset] * var_parity           

    # needed for lambdar
    hrr    = initial_vars_values[idx_hrr * N : (idx_hrr + 1) * N]
    htt    = initial_vars_values[idx_htt * N : (idx_htt + 1) * N]
    hpp    = initial_vars_values[idx_hpp * N : (idx_hpp + 1) * N]
    dhrrdx     = get_dfdx(hrr)
    dhttdx     = get_dfdx(htt)
    dhppdx     = get_dfdx(hpp)
    
    # assign lambdar values
    for ix in range(num_ghosts, N-num_ghosts) :

        # position on the grid
        r_here = r[ix]
        
        # Assign BSSN vars to local tensors
        h = np.zeros_like(rank_2_spatial_tensor)
        h[i_r][i_r] = hrr[ix]
        h[i_t][i_t] = htt[ix]
        h[i_p][i_p] = hpp[ix]
        
        dhdr = np.zeros_like(rank_2_spatial_tensor)
        dhdr[i_r][i_r] = dhrrdx[ix]
        dhdr[i_t][i_t] = dhttdx[ix]
        dhdr[i_p][i_p] = dhppdx[ix]
        
        # (unscaled) \bar\gamma_ij and \bar\gamma^ij
        bar_gamma_LL = get_metric(r_here, h)
        bar_gamma_UU = get_inverse_metric(r_here, h)
        
        # The connections Delta^i, Delta^i_jk and Delta_ijk
        Delta_U, Delta_ULL, Delta_LLL  = get_connection(r_here, bar_gamma_UU, bar_gamma_LL, h, dhdr)
        initial_vars_values[ix + idx_lambdar * N]   = Delta_U[i_r]

    # Fill boundary cells for lambdar
    boundary_cells = np.array([(idx_lambdar + 1)*N-3, (idx_lambdar + 1)*N-2, (idx_lambdar + 1)*N-1])
    for count, ix in enumerate(boundary_cells) :
        offset = -1 - count
        initial_vars_values[ix]    = initial_vars_values[ix + offset]
        
    boundary_cells = np.array([(idx_lambdar)*N, (idx_lambdar)*N+1, (idx_lambdar)*N+2])
    for count, ix in enumerate(boundary_cells) :
        offset = 5 - 2*count
        initial_vars_values[ix] = initial_vars_values[ix + offset] * parity[idx_lambdar]
        
    return initial_vars_values<|MERGE_RESOLUTION|>--- conflicted
+++ resolved
@@ -41,10 +41,7 @@
         # note that we choose that the determinant \bar{gamma} = \hat{gamma} initially
         grr_here = f_grr(r_i)
         phys_gamma_over_r4sin2theta = grr_here
-<<<<<<< HEAD
-=======
         # Note sign error in Baumgarte eqn (2) 
->>>>>>> 295cb7b6
         phi_here = 1.0/12.0 * np.log(phys_gamma_over_r4sin2theta)
         initial_vars_values[ix + idx_phi * N]   = phi_here
         em4phi = np.exp(-4.0*phi_here)
