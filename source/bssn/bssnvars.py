--- conflicted
+++ resolved
@@ -93,12 +93,8 @@
     """
     def __init__(self, N):
         
-<<<<<<< HEAD
-        self.first_derivative_indices = [idx_phi, idx_hrr, idx_htt, idx_hpp, idx_K, idx_arr, idx_att, idx_app, idx_lambdar, idx_shiftr, idx_lapse]
-=======
         self.first_derivative_indices = [idx_phi, idx_hrr, idx_htt, idx_hpp, idx_K, idx_arr, idx_att, idx_app, 
                                          idx_lambdar, idx_shiftr, idx_lapse]
->>>>>>> 3c622749
 
         self.h_LL = np.zeros([N, SPACEDIM, SPACEDIM, SPACEDIM])
         self.a_LL = np.zeros([N, SPACEDIM, SPACEDIM, SPACEDIM])
@@ -133,11 +129,8 @@
 
         self.a_LL[:,i_r,i_r,i_r] = darr_dr
         self.a_LL[:,i_t,i_t,i_r] = datt_dr
-<<<<<<< HEAD
-        self.a_LL[:,i_p,i_p,i_r] = dapp_dr
-=======
         self.a_LL[:,i_p,i_p,i_r] = dapp_dr        
->>>>>>> 3c622749
+
         
         self.shift_U[:,i_r,i_r] = dshiftr_dr 
         self.lambda_U[:,i_r,i_r] = dlambdar_dr
